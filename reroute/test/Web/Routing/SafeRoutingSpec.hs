--- conflicted
+++ resolved
@@ -91,16 +91,10 @@
           in sort (map runIdentity matches) `shouldBe` sort x
 
       checkRoute :: T.Text -> [ReturnVar] -> Expectation
-<<<<<<< HEAD
-      checkRoute r x =
-          let matches = handleFun (pieces r)
-          in sort (map runIdentity matches) `shouldBe` sort x
-=======
       checkRoute = flip checkRoute' True
 
       handleFun :: Bool -> [T.Text] -> [Identity ReturnVar]
       handleFun = handleFun'
->>>>>>> d0c43122
 
       (_, handleFun', _) = runIdentity (runRegistry handleDefs)
 
